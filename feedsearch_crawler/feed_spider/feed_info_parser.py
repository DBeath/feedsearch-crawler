--- conflicted
+++ resolved
@@ -109,28 +109,11 @@
             dates = []
             now_date = datetime.utcnow().date()
 
-<<<<<<< HEAD
-            for entry in parsed.get("entries", None):
-                if entry.get("published_parsed"):
-                    published = datetime.utcfromtimestamp(
-                        time.mktime(entry.get("published_parsed", ""))
-                    )
-                    if published.date() <= now_date:
-                        dates.append(published)
-
-                if entry.get("updated_parsed"):
-                    updated = datetime.utcfromtimestamp(
-                        time.mktime(entry.get("updated_parsed", ""))
-                    )
-                    if updated.date() <= now_date:
-                        dates.append(updated)
-=======
             dates.extend(
                 FeedInfoParser.entry_dates(
                     parsed.get("entries", None), ["published", "updated"], now_date
                 )
             )
->>>>>>> 6b690675
 
             item.last_updated = sorted(dates, reverse=True)[0]
         except Exception as e:
